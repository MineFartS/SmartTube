<?xml version="1.0" encoding="utf-8"?>
<resources>
    <string-array name="supported_countries">
        <item>United States|US</item>
        <item>Great Britain|GB</item>
        <item>Croatia|HR</item>
        <item>Scotland|GB-SCT</item>
        <item>Canada|CA</item>
        <item>Україна|UA</item>
        <item>Россия|RU</item>
        <item>Беларусь|BY</item>
        <item>Қазақстан|KZ</item>
        <item>Armenia|HY</item>
        <item>Serbia|RS</item>
        <item>Eesti|EE</item>
        <item>България|BG</item>
        <item>Deutschland|DE</item>
        <item>România|RO</item>
        <item>España|ES</item>
        <item>Polska|PL</item>
        <item>Finland|FI</item>
        <item>Latvija|LV</item>
        <item>France|FR</item>
        <item>Hungary|HU</item>
        <item>Nederland|NL</item>
        <item>België|BE</item>
        <item>België (Nederland)|nl_BE</item>
        <item>België (France)|fr_BE</item>
        <item>Norsk|NB</item>
        <item>Czech|CS</item>
        <item>Italia|IT</item>
        <item>Ελληνικά|GR</item>
        <item>Denmark|DK</item>
        <item>Lietuva|LT</item>
        <item>Moldova|MO</item>
        <item>Slovakia|SK</item>
        <item>Slovenia|SL</item>
        <item>Sweden|SE</item>
        <item>Singapore|SG</item>
        <item>New Zealand|NZ</item>
        <item>Nigeria|NG</item>
        <item>Australia|AU</item>
        <item>Switzerland|CH</item>
        <item>Israel|IL</item>
        <item>Saudi Arabia|SA</item>
        <item>Morocco|MA</item>
        <item>Bangladesh|BD</item>
        <item>Brasil|BR</item>
        <item>Portugalia|PT</item>
        <item>Argentina|AR</item>
        <item>México|MX</item>
        <item>Hong Kong|HK</item>
        <item>Malaysia|MY</item>
        <item>Japan|JP</item>
        <item>India|IN</item>
        <item>Kenya|KE</item>
        <item>Türkiye|TR</item>
        <item>Egypt|EG</item>
        <item>Việt Nam|VN</item>
        <item>China|CN</item>
        <item>Taiwan|TW</item>
        <item>Indonesia|ID</item>
        <item>Korea|KR</item>
        <item>Pakistan|PK</item>
        <item>Bolivia|BO</item>
        <item>Chile|CL</item>
        <item>Colombia|CO</item>
        <item>Costa Rica|CR</item>
        <item>Ecuador|EC</item>
        <item>El Salvador|SV</item>
        <item>Guatemala|GT</item>
        <item>Honduras|HN</item>
        <item>Nicaragua|NI</item>
        <item>Panamá|PA</item>
        <item>Puerto Rico|PR</item>
        <item>Paraguay|PY</item>
        <item>Perú|PE</item>
        <item>República Dominicana|DO</item>
        <item>Uruguay|UY</item>
        <item>Venezuela|VE</item>
        <item>Ireland|IE</item>
        <item>Philippines|PH</item>
        <item>Iraq|IQ</item>
<<<<<<< HEAD
        <item>Tanzania|TZ</item>
        <item>Nepal|NP</item>
        <item>South Africa|SA</item>
=======
        <item>Österreich|AT</item>
>>>>>>> aa00ed5a
    </string-array>
</resources>
<|MERGE_RESOLUTION|>--- conflicted
+++ resolved
@@ -1,92 +1,89 @@
-<?xml version="1.0" encoding="utf-8"?>
-<resources>
-    <string-array name="supported_countries">
-        <item>United States|US</item>
-        <item>Great Britain|GB</item>
-        <item>Croatia|HR</item>
-        <item>Scotland|GB-SCT</item>
-        <item>Canada|CA</item>
-        <item>Україна|UA</item>
-        <item>Россия|RU</item>
-        <item>Беларусь|BY</item>
-        <item>Қазақстан|KZ</item>
-        <item>Armenia|HY</item>
-        <item>Serbia|RS</item>
-        <item>Eesti|EE</item>
-        <item>България|BG</item>
-        <item>Deutschland|DE</item>
-        <item>România|RO</item>
-        <item>España|ES</item>
-        <item>Polska|PL</item>
-        <item>Finland|FI</item>
-        <item>Latvija|LV</item>
-        <item>France|FR</item>
-        <item>Hungary|HU</item>
-        <item>Nederland|NL</item>
-        <item>België|BE</item>
-        <item>België (Nederland)|nl_BE</item>
-        <item>België (France)|fr_BE</item>
-        <item>Norsk|NB</item>
-        <item>Czech|CS</item>
-        <item>Italia|IT</item>
-        <item>Ελληνικά|GR</item>
-        <item>Denmark|DK</item>
-        <item>Lietuva|LT</item>
-        <item>Moldova|MO</item>
-        <item>Slovakia|SK</item>
-        <item>Slovenia|SL</item>
-        <item>Sweden|SE</item>
-        <item>Singapore|SG</item>
-        <item>New Zealand|NZ</item>
-        <item>Nigeria|NG</item>
-        <item>Australia|AU</item>
-        <item>Switzerland|CH</item>
-        <item>Israel|IL</item>
-        <item>Saudi Arabia|SA</item>
-        <item>Morocco|MA</item>
-        <item>Bangladesh|BD</item>
-        <item>Brasil|BR</item>
-        <item>Portugalia|PT</item>
-        <item>Argentina|AR</item>
-        <item>México|MX</item>
-        <item>Hong Kong|HK</item>
-        <item>Malaysia|MY</item>
-        <item>Japan|JP</item>
-        <item>India|IN</item>
-        <item>Kenya|KE</item>
-        <item>Türkiye|TR</item>
-        <item>Egypt|EG</item>
-        <item>Việt Nam|VN</item>
-        <item>China|CN</item>
-        <item>Taiwan|TW</item>
-        <item>Indonesia|ID</item>
-        <item>Korea|KR</item>
-        <item>Pakistan|PK</item>
-        <item>Bolivia|BO</item>
-        <item>Chile|CL</item>
-        <item>Colombia|CO</item>
-        <item>Costa Rica|CR</item>
-        <item>Ecuador|EC</item>
-        <item>El Salvador|SV</item>
-        <item>Guatemala|GT</item>
-        <item>Honduras|HN</item>
-        <item>Nicaragua|NI</item>
-        <item>Panamá|PA</item>
-        <item>Puerto Rico|PR</item>
-        <item>Paraguay|PY</item>
-        <item>Perú|PE</item>
-        <item>República Dominicana|DO</item>
-        <item>Uruguay|UY</item>
-        <item>Venezuela|VE</item>
-        <item>Ireland|IE</item>
-        <item>Philippines|PH</item>
-        <item>Iraq|IQ</item>
-<<<<<<< HEAD
-        <item>Tanzania|TZ</item>
-        <item>Nepal|NP</item>
-        <item>South Africa|SA</item>
-=======
-        <item>Österreich|AT</item>
->>>>>>> aa00ed5a
-    </string-array>
-</resources>
+<?xml version="1.0" encoding="utf-8"?>
+<resources>
+    <string-array name="supported_countries">
+        <item>United States|US</item>
+        <item>Great Britain|GB</item>
+        <item>Croatia|HR</item>
+        <item>Scotland|GB-SCT</item>
+        <item>Canada|CA</item>
+        <item>Україна|UA</item>
+        <item>Россия|RU</item>
+        <item>Беларусь|BY</item>
+        <item>Қазақстан|KZ</item>
+        <item>Armenia|HY</item>
+        <item>Serbia|RS</item>
+        <item>Eesti|EE</item>
+        <item>България|BG</item>
+        <item>Deutschland|DE</item>
+        <item>România|RO</item>
+        <item>España|ES</item>
+        <item>Polska|PL</item>
+        <item>Finland|FI</item>
+        <item>Latvija|LV</item>
+        <item>France|FR</item>
+        <item>Hungary|HU</item>
+        <item>Nederland|NL</item>
+        <item>België|BE</item>
+        <item>België (Nederland)|nl_BE</item>
+        <item>België (France)|fr_BE</item>
+        <item>Norsk|NB</item>
+        <item>Czech|CS</item>
+        <item>Italia|IT</item>
+        <item>Ελληνικά|GR</item>
+        <item>Denmark|DK</item>
+        <item>Lietuva|LT</item>
+        <item>Moldova|MO</item>
+        <item>Slovakia|SK</item>
+        <item>Slovenia|SL</item>
+        <item>Sweden|SE</item>
+        <item>Singapore|SG</item>
+        <item>New Zealand|NZ</item>
+        <item>Nigeria|NG</item>
+        <item>Australia|AU</item>
+        <item>Switzerland|CH</item>
+        <item>Israel|IL</item>
+        <item>Saudi Arabia|SA</item>
+        <item>Morocco|MA</item>
+        <item>Bangladesh|BD</item>
+        <item>Brasil|BR</item>
+        <item>Portugalia|PT</item>
+        <item>Argentina|AR</item>
+        <item>México|MX</item>
+        <item>Hong Kong|HK</item>
+        <item>Malaysia|MY</item>
+        <item>Japan|JP</item>
+        <item>India|IN</item>
+        <item>Kenya|KE</item>
+        <item>Türkiye|TR</item>
+        <item>Egypt|EG</item>
+        <item>Việt Nam|VN</item>
+        <item>China|CN</item>
+        <item>Taiwan|TW</item>
+        <item>Indonesia|ID</item>
+        <item>Korea|KR</item>
+        <item>Pakistan|PK</item>
+        <item>Bolivia|BO</item>
+        <item>Chile|CL</item>
+        <item>Colombia|CO</item>
+        <item>Costa Rica|CR</item>
+        <item>Ecuador|EC</item>
+        <item>El Salvador|SV</item>
+        <item>Guatemala|GT</item>
+        <item>Honduras|HN</item>
+        <item>Nicaragua|NI</item>
+        <item>Panamá|PA</item>
+        <item>Puerto Rico|PR</item>
+        <item>Paraguay|PY</item>
+        <item>Perú|PE</item>
+        <item>República Dominicana|DO</item>
+        <item>Uruguay|UY</item>
+        <item>Venezuela|VE</item>
+        <item>Ireland|IE</item>
+        <item>Philippines|PH</item>
+        <item>Iraq|IQ</item>
+        <item>Österreich|AT</item>
+        <item>Tanzania|TZ</item>
+        <item>Nepal|NP</item>
+        <item>South Africa|SA</item>
+    </string-array>
+</resources>